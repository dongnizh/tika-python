
#!/usr/bin/env python2.7
# Licensed to the Apache Software Foundation (ASF) under one or more
# contributor license agreements.  See the NOTICE file distributed with
# this work for additional information regarding copyright ownership.
# The ASF licenses this file to You under the Apache License, Version 2.0
# (the "License"); you may not use this file except in compliance with
# the License.  You may obtain a copy of the License at
#
#     http://www.apache.org/licenses/LICENSE-2.0
#
# Unless required by applicable law or agreed to in writing, software
# distributed under the License is distributed on an "AS IS" BASIS,
# WITHOUT WARRANTIES OR CONDITIONS OF ANY KIND, either express or implied.
# See the License for the specific language governing permissions and
# limitations under the License.
# 

USAGE = """
tika.py [-v] [-o <outputDir>] [--server <TikaServerEndpoint>] [--install <UrlToTikaServerJar>] [--port <portNumber>] <command> <option> <urlOrPathToFile>

tika.py parse all test.pdf | python -mjson.tool        (pretty print Tika JSON output)
tika.py detect type test.pdf                           (returns mime-type as text/plain)
tika.py config mime-types                              (see what mime-types the Tika Server can handle)

A simple python and command-line client for Tika using the standalone Tika server (JAR file).
All commands return results in JSON format by default (except text in text/plain).

To parse docs, use:
tika.py parse <meta | text | all> <path>

To check the configuration of the Tika server, use:
tika.py config <mime-types | detectors | parsers>

Commands:
  parse  = parse the input file and return a JSON doc containing the extracted metadata, text, or both
  detect type = parse the stream and 'detect' the MIME/media type, return in text/plain
  config = return a JSON doc describing the configuration of the Tika server (i.e. mime-types it
             can handle, or installed detectors or parsers)

Arguments:
  urlOrPathToFile = file to be parsed, if URL it will first be retrieved and then passed to Tika
  
Switches:
  --verbose, -v                  = verbose mode
  --server <TikaServerEndpoint>  = use a remote Tika Server at this endpoint, otherwise use local server
  --install <UrlToTikaServerJar> = download and exec Tika Server (JAR file), starting server on default port 9998

Example usage as python client:
-- from tika import runCommand, parse1
-- jsonOutput = runCommand('parse', 'all', filename)
 or
-- jsonOutput = parse1('all', filename)

"""

import sys, os, getopt, time
from urllib import urlretrieve
from urlparse import urlparse
import requests
import socket 

TikaServerJar  = "http://search.maven.org/remotecontent?filepath=org/apache/tika/tika-server/1.7/tika-server-1.7.jar"
StartServerCmd = "java -jar %s --port %s >& "+ sys.path[0] +"/tika-server.log &"
ServerHost = "http://localhost"
Port = "9998"
ServerEndpoint = ServerHost + ':' + Port

Verbose = 0
def echo2(*s): sys.stderr.write('tika.py: ' + ' '.join(map(str, s)) + '\n')
def warn(*s):  echo2('Warn:', *s)
def die(*s):   warn('Error:',  *s); echo2(USAGE); sys.exit()


<<<<<<< HEAD
def runCommand(cmd, option, urlOrPaths, port, outDir=None, serverHost=ServerHost, tikaServerJar=TikaServerJar, verbose=Verbose):
=======
def runCommand(cmd, option, urlOrPath, port, serverHost=ServerHost, tikaServerJar=TikaServerJar, verbose=Verbose):
>>>>>>> f953a467
    """Run the Tika command by calling the Tika server and return results in JSON format (or plain text)."""
#    import pdb; pdb.set_trace()
    if (option in 'parse' or option in 'detect') and (urlOrPaths == [] or urlOrPaths == None):
        die('No URLs/paths specified.')
    serverEndpoint = checkTikaServer(serverHost, port, tikaServerJar)
    if cmd == 'parse':
        if len(urlOrPaths) == 1:
            status, resp = parse1(option, urlOrPaths[0], serverEndpoint, verbose)
            return resp
        else:
            return parseAndSave(option, urlOrPaths, outDir, serverEndpoint, verbose)
    elif cmd == "detect":
        return detectType(option, urlOrPaths, serverEndpoint, verbose)
    elif cmd == "config":
        status, resp = getConfig(option, serverEndpoint, verbose)
        return resp
    else:   
        die('Bad args')


def parseAndSave(option, urlOrPaths, outDir=None, serverEndpoint=ServerEndpoint, verbose=Verbose,
                 responseMimeType='application/json', metaExtension='_meta.json',
                 services={'meta': '/meta', 'text': '/tika', 'all': '/rmeta'}):
    """Parse the objects and write extracted metadata and/or text in JSON format to matching
filename with an extension of '_meta.json'."""
    metaPaths = []
    for path in urlOrPaths:
         if outDir is None:
             metaPath = path + metaExtension
         else:
             metaPath = os.path.join(outDir, os.path.split(path)[1] + metaExtension)
             echo2('Writing %s' % metaPath)
             with open(metaPath, 'w') as f:
                 print >>f, parse1(option, path, serverEndpoint, verbose, \
                                   responseMimeType, services)
         metaPaths.append(metaPath)
    return metaPaths


def parse(option, urlOrPaths, serverEndpoint=ServerEndpoint, verbose=Verbose,
          responseMimeType='application/json',
          services={'meta': '/meta', 'text': '/tika', 'all': '/rmeta'}):
    """Parse the objects and return extracted metadata and/or text in JSON format."""
    return [parse1(option, urlOrPaths, serverEndpoint, verbose, responseMimeType, services)
             for path in urlOrPaths]

def parse1(option, urlOrPath, serverEndpoint=ServerEndpoint, verbose=Verbose,
          responseMimeType='application/json',
          services={'meta': '/meta', 'text': '/tika', 'all': '/rmeta'}):
    """Parse the object and return extracted metadata and/or text in JSON format."""
    #import pdb; pdb.set_trace()
    path, type = getRemoteFile(urlOrPath, '/tmp')
    if option not in services:
        warn('config option must be one of meta, text, or all; using all.')
    service = services.get(option, services['all'])
    if service == '/tika': responseMimeType = 'text/plain'
    status, response = callServer('put', serverEndpoint + service, open(path, 'r'),
                                  {'Accept': responseMimeType}, verbose)
    if type == 'remote': os.unlink(path)
    return (status, response)


def callServer(verb, serviceUrl, data, headers, verbose=Verbose,
               httpVerbs={'get': requests.get, 'put': requests.put, 'post': requests.post}):
    """Call the Tika Server, do some error checking, and return the response."""
    if verb not in httpVerbs:
        die('Tika Server call must be one of %s' % str(httpVerbs.keys()))
    verbFn = httpVerbs[verb]
    resp = verbFn(serviceUrl, data=data, headers=headers)
    if resp.status_code != 200:
        if verbose: print sys.stderr, resp.headers
        warn('Tika server returned status:', resp.status_code)
    return (resp.status_code, resp.content)


def detectType(option, urlOrPaths, serverEndpoint, verbose=Verbose,
               responseMimeType='text/plain',
               services={'type': '/detect/stream'}):
    """Detect the MIME/media type of the stream and return it in text/plain."""
    return [detectType1(option, path, serverEndpoint, verbose, responseMimeType, services)
             for path in urlOrPaths]

def detectType1(option, urlOrPath, serverEndpoint, verbose=Verbose,
               responseMimeType='text/plain',
               services={'type': '/detect/stream'}):
    """Detect the MIME/media type of the stream and return it in text/plain."""
    path, mode = getRemoteFile(urlOrPath, '/tmp')
    if option not in services:
        die('Detect option must be one of %s' % str(services.keys()))
    service = services[option]
    status, response = callServer('put', serverEndpoint + service, open(path, 'r'),
            {'Accept': responseMimeType, 'Content-Disposition': 'attachment; filename=%s' % path},
            verbose)
    return (status, response)


def getConfig(option, serverEndpoint=ServerEndpoint, verbose=Verbose, responseMimeType='application/json',
              services={'mime-types': '/mime-types', 'detectors': '/detectors', 'parsers': '/parsers/details'}):
    """Get the configuration of the Tika Server (parsers, detectors, etc.) and return it in JSON format."""
    if option not in services:
        die('config option must be one of mime-types, detectors, or parsers')
    service = services[option]
    status, response = callServer('get', serverEndpoint + service, None, {'Accept': responseMimeType})
    return (status, response)


def checkTikaServer(serverHost=ServerHost, port = Port, tikaServerJar=TikaServerJar):
    """Check that tika-server is running.  If not, download JAR file and start it up."""
    urlp = urlparse(tikaServerJar)
    serverEndpoint = serverHost +':' + port
    jarPath = os.path.join(sys.path[0], 'tika-server.jar')
    logPath = os.path.join(sys.path[0], 'tika-server.log')
    if 'localhost' in serverEndpoint:
        if not os.path.isfile(jarPath) and urlp.scheme != '':
            tikaServerJar = getRemoteFile(tikaServerJar, jarPath) 
        if not checkPortIsOpen(serverHost, port): #if no log file, Tika server probably not running
            startServer(jarPath, serverHost, port)# if start server twice, 2nd one just bombs
    return serverEndpoint


def startServer(tikaServerJar, serverHost = ServerHost, port = Port, cmd=StartServerCmd):
    cmd = cmd % (tikaServerJar, port)
    echo2('Starting tika service: %s' %cmd)
    os.system(cmd)
    time.sleep(5) 

def getRemoteFile(urlOrPath, destPath):
    """Fetch URL to local path or just return absolute path."""
    urlp = urlparse(urlOrPath)
    if urlp.scheme == '':
        return (os.path.abspath(urlOrPath), 'local')
    else:
        echo2('Retrieving %s to %s.' % (urlOrPath, destPath))
        urlretrieve(urlOrPath, destPath)
        return (destPath, 'remote')
    
def checkPortIsOpen(remoteServerHost=ServerHost, port = Port):
    #import pdb; pdb.set_trace()
    remoteServer = remoteServerHost.split('//',1)[1]
    remoteServerIP  = socket.gethostbyname(remoteServer)

    try:
        sock = socket.socket(socket.AF_INET, socket.SOCK_STREAM)
        result = sock.connect_ex((remoteServerIP, int(port)))
        if result == 0:
            return True
        else :
            return False
        sock.close()

    except KeyboardInterrupt:
        print "You pressed Ctrl+C"
        sys.exit()

    except socket.gaierror:
        print 'Hostname could not be resolved. Exiting'
        sys.exit()

    except socket.error:
        print "Couldn't connect to server"
        sys.exit()

def main(argv):
    """Run Tika from command line according to USAGE."""
    global Verbose   
    if len(argv) < 3: die('Bad args')
    try:
        opts, argv = getopt.getopt(argv[1:], 'hi:s:o:p:v',
          ['help', 'install=', 'server=', 'output=', 'port=', 'verbose'])
    except getopt.GetoptError, (msg, bad_opt):
        die("%s error: Bad option: %s, %s" % (argv[0], bad_opt, msg))
        
    tikaServerJar = TikaServerJar
<<<<<<< HEAD
    serverEndpoint = ServerEndpoint
    outDir = '.'
    port = Port
    for opt, val in opts:
        if opt   in ('-h', '--help'):    echo2(USAGE); sys.exit()
        elif opt in ('--install'):       tikaServerJar = val
        elif opt in ('--server'):        serverEndpoint = val
        elif opt in ('-o', '--output'):  outDir = val
=======
    serverHost = ServerHost
    port = Port
    for opt, val in opts:
        if opt   in ('-h', '--help'):    echo2(USAGE); sys.exit()
        elif opt in ('--server'):        serverHost = val
        elif opt in ('--install'):       tikaServerJar = val
>>>>>>> f953a467
        elif opt in ('--port'):          port = val
        elif opt in ('-v', '--verbose'): Verbose = 1
        else: die(USAGE)

    cmd = argv[0]
    option = argv[1]
    try:
        paths = argv[2:]
    except:
<<<<<<< HEAD
        paths = None
    return runCommand(cmd, option, paths, port, outDir, serverHost= ServerHost, tikaServerJar=tikaServerJar, verbose=Verbose)
=======
        path = None

    return runCommand(cmd, option, path, port, serverHost= ServerHost, tikaServerJar=tikaServerJar, verbose=Verbose)
>>>>>>> f953a467


if __name__ == '__main__':
    resp = main(sys.argv)
    if type(resp) == list:
        print '\n'.join([r[1] for r in resp])
    else:
        print resp
<|MERGE_RESOLUTION|>--- conflicted
+++ resolved
@@ -1,4 +1,3 @@
-
 #!/usr/bin/env python2.7
 # Licensed to the Apache Software Foundation (ASF) under one or more
 # contributor license agreements.  See the NOTICE file distributed with
@@ -49,7 +48,7 @@
 Example usage as python client:
 -- from tika import runCommand, parse1
 -- jsonOutput = runCommand('parse', 'all', filename)
- or
+or
 -- jsonOutput = parse1('all', filename)
 
 """
@@ -72,11 +71,7 @@
 def die(*s):   warn('Error:',  *s); echo2(USAGE); sys.exit()
 
 
-<<<<<<< HEAD
 def runCommand(cmd, option, urlOrPaths, port, outDir=None, serverHost=ServerHost, tikaServerJar=TikaServerJar, verbose=Verbose):
-=======
-def runCommand(cmd, option, urlOrPath, port, serverHost=ServerHost, tikaServerJar=TikaServerJar, verbose=Verbose):
->>>>>>> f953a467
     """Run the Tika command by calling the Tika server and return results in JSON format (or plain text)."""
 #    import pdb; pdb.set_trace()
     if (option in 'parse' or option in 'detect') and (urlOrPaths == [] or urlOrPaths == None):
@@ -250,7 +245,6 @@
         die("%s error: Bad option: %s, %s" % (argv[0], bad_opt, msg))
         
     tikaServerJar = TikaServerJar
-<<<<<<< HEAD
     serverEndpoint = ServerEndpoint
     outDir = '.'
     port = Port
@@ -259,14 +253,6 @@
         elif opt in ('--install'):       tikaServerJar = val
         elif opt in ('--server'):        serverEndpoint = val
         elif opt in ('-o', '--output'):  outDir = val
-=======
-    serverHost = ServerHost
-    port = Port
-    for opt, val in opts:
-        if opt   in ('-h', '--help'):    echo2(USAGE); sys.exit()
-        elif opt in ('--server'):        serverHost = val
-        elif opt in ('--install'):       tikaServerJar = val
->>>>>>> f953a467
         elif opt in ('--port'):          port = val
         elif opt in ('-v', '--verbose'): Verbose = 1
         else: die(USAGE)
@@ -276,14 +262,8 @@
     try:
         paths = argv[2:]
     except:
-<<<<<<< HEAD
         paths = None
     return runCommand(cmd, option, paths, port, outDir, serverHost= ServerHost, tikaServerJar=tikaServerJar, verbose=Verbose)
-=======
-        path = None
-
-    return runCommand(cmd, option, path, port, serverHost= ServerHost, tikaServerJar=tikaServerJar, verbose=Verbose)
->>>>>>> f953a467
 
 
 if __name__ == '__main__':
